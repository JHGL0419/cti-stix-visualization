--- conflicted
+++ resolved
@@ -1528,8 +1528,6 @@
         this.edgeDataSet.updateOnly(hiddenEdges);
     }
 
-<<<<<<< HEAD
-
     toggleStixName(stixName)
     {
         let node = this.nodeDataSet.get({
@@ -1609,7 +1607,8 @@
 
         this.nodeDataSet.updateOnly(toggledNodes);
         this.edgeDataSet.updateOnly(toggledEdges);
-=======
+    }
+
     checkNodes(){
         let nodes = this.nodeDataSet.get()
 
@@ -1632,9 +1631,8 @@
             message += add;
         }
         alert(message);
->>>>>>> fed0eb42
-    }
-    
+    }
+
 
     /**
      * Set the graph selection to the node corresponding to the given STIX ID.
