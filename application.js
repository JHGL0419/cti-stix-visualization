--- conflicted
+++ resolved
@@ -62,12 +62,8 @@
         iconDir: "stix2viz/stix2viz/icons"
       }
       stix2viz.vizInit(canvas, cfg, populateLegend, populateSelected);
-<<<<<<< HEAD
-      stix2viz.vizStix(content, vizCallback, errorCallback());
+      stix2viz.vizStix(content, vizCallback, errorCallback);
       document.getElementById('selection').innerHTML = ""; // reset the selected node in the sidebar
-=======
-      stix2viz.vizStix(content, vizCallback, errorCallback);
->>>>>>> 1d5733ae
     }
 
     /* ----------------------------------------------------- *
