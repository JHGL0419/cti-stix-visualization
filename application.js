"use strict";
/*
Stix2viz and visjs are packaged in a way that makes them work as Jupyter
notebook extensions.  Part of the extension installation process involves
copying them to a different location, where they're available via a special
"nbextensions" path.  This path is hard-coded into their "require" module
IDs.  Perhaps it's better to use abstract names, and add special config
in all cases to map the IDs to real paths, thus keeping the modules free
of usage-specific hard-codings.  But packaging in a way I know works in
Jupyter (an already complicated environment), and having only this config
here, seemed simpler.  At least, for now.  Maybe later someone can structure
these modules and apps in a better way.
*/
require.config({
    paths: {
      "nbextensions/stix2viz/vis-network": "stix2viz/visjs/vis-network"
    }
});

require(["domReady!", "stix2viz/stix2viz/stix2viz"], function (document, stix2viz) {


    // Init some stuff
    let view = null;
    let uploader = document.getElementById('uploader');
    let canvasContainer = document.getElementById('canvas-container');
    let canvas = document.getElementById('canvas');

    /**
     * Build a message and display an alert window, from an exception object.
     * This will follow the exception's causal chain and display all of the
     * causes in sequence, to produce a more informative message.
     */
    function alertException(exc, initialMessage=null)
    {
        let messages = [];

        if (initialMessage)
            messages.push(initialMessage);

        messages.push(exc.toString());

        while (exc instanceof Error && exc.cause)
        {
            exc = exc.cause;
            messages.push(exc.toString());
        }

        let message = messages.join("\n\n    Caused by:\n\n");

        alert(message);
    }


    /**
     * Handle clicks on the visjs graph view.
     *
     * @param edgeDataSet A visjs DataSet instance with graph edge data derived
     *      from STIX content
     * @param stixIdToObject A Map instance mapping STIX IDs to STIX objects as
     *      Maps, containing STIX content.
     */
    function graphViewClickHandler(event, edgeDataSet, stixIdToObject)
    {
        if (event.nodes.length > 0)
        {
            // A click on a node
            let stixObject = stixIdToObject.get(event.nodes[0]);
            if (stixObject)
                populateSelected(stixObject, edgeDataSet, stixIdToObject);
        }
        else if (event.edges.length > 0)
        {
            // A click on an edge
            let stixRel = stixIdToObject.get(event.edges[0]);
            if (stixRel)
                populateSelected(stixRel, edgeDataSet, stixIdToObject);
            else
                // Just make something up to show for embedded relationships
                populateSelected(
                    new Map([["", "(Embedded relationship)"]]),
                    edgeDataSet, stixIdToObject
                );
        }
        // else, just a click on the canvas
    }


    /**
     * Handle clicks on the list view.
     *
     * @param edgeDataSet A visjs DataSet instance with graph edge data derived
     *      from STIX content
     * @param stixIdToObject A Map instance mapping STIX IDs to STIX objects as
     *      Maps, containing STIX content.
     */
    function listViewClickHandler(event, edgeDataSet, stixIdToObject)
    {
        let clickedItem = event.target;

        if (clickedItem.tagName === "LI")
        {
            let stixId = clickedItem.id;
            let stixObject = stixIdToObject.get(stixId);

            view.selectNode(stixId);

            if (stixObject)
                populateSelected(stixObject, edgeDataSet, stixIdToObject);
            else
                // Just make something up to show for embedded relationships
                populateSelected(
                    new Map([["", "(Embedded relationship)"]]),
                    edgeDataSet, stixIdToObject
                );
        }
    }

    
    function searchNameHandler(edgeDataSet, stixIdToObject, stixNameToObject){
        var searchText = document.getElementById("searchInput").value;
        //여기서 searchText로 검색 진행 (일치하는 키 있으면 객체가, 없으면 undefined가 된다)
        let stixObject = stixNameToObject.get(searchText);
        if(stixObject)
        {
            if(!view.isHidden(searchText))
            {
                view.selectNode(stixObject.get('id'));
                populateSelected(stixObject, edgeDataSet, stixIdToObject);
            }
            else
            {
                view.selectNode(undefined);
                populateSelected(new Map([["", "(Hidden)"]]), edgeDataSet, stixIdToObject);
            }
        }
        else
        {
            view.selectNode(undefined);
            populateSelected(new Map([["", "(No Result)"]]), edgeDataSet, stixIdToObject);
        }
    }


    function suggestionListClickHandler(edgeDataSet, stixIdToObject, stixObject){
        if(stixObject)
        {
            view.selectNode(stixObject.get('id'));
            populateSelected(stixObject, edgeDataSet, stixIdToObject);
        }
        else
        {
            view.selectNode(undefined);
            populateSelected(new Map([["", "(No Result)"]]), edgeDataSet, stixIdToObject);
        }
    }


    /* ******************************************************
     * Initializes the view, then renders it.
     * ******************************************************/
    function vizStixWrapper(content, customConfig) {

        if (customConfig)
            try
            {
                customConfig = JSON.parse(customConfig);
            }
            catch(err)
            {
                alertException(err, "Invalid configuration: must be JSON");
                return;
            }
        else
            customConfig = {};

        // Hard-coded working icon directory setting for this application.
        customConfig.iconDir = "stix2viz/stix2viz/icons";

        toggleView();

        try
        {
            let [nodeDataSet, edgeDataSet, stixIdToObject]
                = stix2viz.makeGraphData(content, customConfig);

            let stixNameToObject = new Map();
            for (let object of stixIdToObject.values())
                stixNameToObject.set(object.get("name"), object);            

            let wantsList = false;
            if (nodeDataSet.length > 200)
                wantsList = confirm(
                    "This graph contains " + nodeDataSet.length.toString()
                    + " nodes.  Do you wish to display it as a list?"
                );

            if (wantsList)
            {
                view = stix2viz.makeListView(
                    canvas, nodeDataSet, edgeDataSet, stixIdToObject,
                    customConfig
                );

                view.on(
                    "click",
                    e => listViewClickHandler(e, edgeDataSet, stixIdToObject)
                );
            }
            else
            {
                view = stix2viz.makeGraphView(
                    canvas, nodeDataSet, edgeDataSet, stixIdToObject,
                    customConfig
                );

                view.on(
                    "click",
                    e => graphViewClickHandler(e, edgeDataSet, stixIdToObject)
                );
            }
<<<<<<< HEAD

            let searchInput = document.createElement("input");
            searchInput.setAttribute("type", "text");
            searchInput.setAttribute("id", "searchInput");
            searchInput.classList.add("search-input");

            let searchButton = document.createElement("button");
            searchButton.setAttribute("id", "searchButton");
            searchButton.textContent = "search SDO";

            let suggestionList = document.createElement("ul");
            suggestionList.setAttribute("id", "suggestions");
            suggestionList.classList.add("suggestions")

            let searchDiv = document.querySelector("#canvas-container");
            searchDiv.insertBefore(searchInput, searchDiv.children[1]);
            searchDiv.insertBefore(searchButton, searchDiv.children[2]);
            searchDiv.insertBefore(suggestionList, searchDiv.children[3]);

            searchInput.addEventListener('input', function() {
                const keyword = this.value;
                const matchedResults = [];

                for (let key of stixNameToObject.keys()){
                    if (key){
                        if(key.includes(keyword) && !view.isHidden(key)){
                            matchedResults.push(key);
                        }
                    }
                }

                suggestionList.innerHTML = '';

                for (let result of matchedResults){
                    const li = document.createElement('li');
                    li.textContent = result;
                    li.addEventListener(
                        "click", e => {
                            e.stopPropagation(),
                            suggestionListClickHandler(edgeDataSet, stixIdToObject, stixNameToObject.get(li.textContent))
                        }
                    );
                    suggestionList.appendChild(li);
                }
            });
            searchButton.addEventListener(
                "click", e => {
                    e.stopPropagation(),
                    searchNameHandler(edgeDataSet, stixIdToObject, stixNameToObject)
                }
            );
            searchInput.addEventListener("keydown", function(event){
                if(event.keyCode === 13) {
                  event.stopPropagation(),
                  searchNameHandler(edgeDataSet, stixIdToObject, stixNameToObject)
                }
            });

=======
            
>>>>>>> 50178dc7
            populateLegend(...view.legendData);
        }
        catch (err)
        {
            console.log(err);
            alertException(err);
        }
    }

    /* ----------------------------------------------------- *
     * ******************************************************
     * This group of functions is for handling file "upload."
     * They take an event as input and parse the file on the
     * front end.
     * ******************************************************/
    function handleFileSelect(evt) {
      handleFiles(evt.target.files);
    }
    function handleFileDrop(evt) {
      evt.stopPropagation();
      evt.preventDefault();

      handleFiles(evt.dataTransfer.files);
    }
    function handleDragOver(evt) {
      evt.stopPropagation();
      evt.preventDefault();
      evt.dataTransfer.dropEffect = 'copy'; // Explicitly show this is a copy.
    }
    function handleFiles(files) {
      // files is a FileList of File objects (in our case, just one)

      for (var i = 0, f; f = files[i]; i++) {
        document.getElementById('chosen-files').innerText += f.name + " ";
        let customConfig = document.getElementById('paste-area-custom-config').value;
        var r = new FileReader();
        r.onload = function(e) {vizStixWrapper(e.target.result, customConfig);};
        r.readAsText(f);
      }
      linkifyHeader();
    }
    /* ---------------------------------------------------- */

    /* ******************************************************
     * Handles content pasted to the text area.
     * ******************************************************/
    function handleTextarea() {
      let customConfig = document.getElementById('paste-area-custom-config').value;
      let content = document.getElementById('paste-area-stix-json').value;
      vizStixWrapper(content, customConfig);
      linkifyHeader();
    }

    /* ******************************************************
     * Fetches STIX 2.0 data from an external URL (supplied
     * user) via AJAX. Server-side Access-Control-Allow-Origin
     * must allow cross-domain requests for this to work.
     * ******************************************************/
    function handleFetchJson() {
      var url = document.getElementById("url").value;
      let customConfig = document.getElementById('paste-area-custom-config').value;
      fetchJsonAjax(url, function(content) {
        vizStixWrapper(content, customConfig);
      });
      linkifyHeader();
    }

    /**
     * Toggle the display of graph nodes of a particular STIX type.
     */
    function legendClickHandler(event)
    {
        if (!view)
            return;

        let td, toggeldStixObject, toggledStixType;
        let clickedTagName = event.target.tagName.toLowerCase();

        if (clickedTagName === "li")
        {
            // ... if the stix item text was clicked
            toggeldStixObject = event.target.textContent;
            view.toggleStixName(toggeldStixObject);
            event.target.classList.toggle("typeHidden");

            if (event.target.classList.value === "" && event.target.parentElement.parentElement.querySelector("summary").classList.value === "typeHidden")
                event.target.parentElement.parentElement.querySelector("summary").classList.toggle("typeHidden")
            else if (event.target.classList.value === "typeHidden")
            {
                let li = event.target.parentElement.querySelectorAll("li")
                
                let hiding = true
                for (let i of li)
                    if (i.classList.value === "") 
                        hiding = false

                if(hiding) 
                    event.target.parentElement.parentElement.querySelector("summary").classList.toggle("typeHidden")

            }
        }
        else
        {
            let summary;

            if (clickedTagName === "td")
                // ... if the legend item text was clicked
                td = event.target;
            else if (clickedTagName === "img")
                // ... if the legend item icon was clicked
                td = event.target.parentElement;
            else
                return;

            // The STIX type the user clicked on
            summary = td.querySelector("details").querySelector("summary")
            toggledStixType = summary.textContent;
            toggledStixType = toggledStixType.trim().toLowerCase();
            
            view.toggleStixType(toggledStixType);
            
            // style change to remind users what they've hidden.
             
            summary.classList.toggle("typeHidden");
            let li = td.querySelector("details").querySelectorAll("ul li");
            
            li.forEach(function(item) {
                if (item.classList.value != summary.classList.value)
                    item.classList.toggle("typeHidden")
            });
        }
    }

    /* ******************************************************
     * Adds icons and information to the legend.
     * ******************************************************/
    function populateLegend(iconURLMap, defaultIconURL) {
        let tbody, tr, td;
        let colIdx = 0;
        let table = document.getElementById('legend-content');

        // Reset table content if necessary.
        if (table.tBodies.length === 0)
            tbody = table.createTBody();
        else
            tbody = table.tBodies[0];

        tbody.replaceChildren();

        tr = tbody.insertRow();

        for (let [stixType, iconURL] of iconURLMap)
        {
            let img = document.createElement('img');

            img.onerror = function() {
                // set the node's icon to the default if this image could not
                // load
                this.src = defaultIconURL;
                // our default svg is enormous... shrink it down!
                this.width = "37";
                this.height = "37";
            }
            img.src = iconURL;

            if (colIdx > 1)
            {
                colIdx = 0;
                tr = tbody.insertRow();
            }

            td = tr.insertCell();
            ++colIdx;
            
            let detailsNode = document.createElement("details");
            let summary = document.createElement("summary");
            summary.textContent = stixType.charAt(0).toUpperCase() + stixType.substr(1).toLowerCase();

            detailsNode.append(summary);
            td.append(img);
            td.append(detailsNode);

            let nodes = view.nodesWithType(stixType);
            let nodesWrapper = document.createElement("ul")
            for (let node of nodes)
            {
                let li = document.createElement("li");
                li.textContent = node.label;
                nodesWrapper.append(li);
            }
            detailsNode.append(nodesWrapper);
        }
    }

    /**
     * A JSON.stringify() replacer function to enable it to handle Map objects
     * like plain javascript objects.
     */
    function mapReplacer(key, value)
    {
        if (value instanceof Map)
        {
            let plainObj = {};
            for (let [subKey, subValue] of value)
                plainObj[subKey] = subValue;

            value = plainObj;
        }

        return value;
    }

    /**
     * Create a rendering of an array as part of rendering an overall STIX
     * object.
     *
     * @param arrayContent The array to render
     * @param edgeDataSet A visjs DataSet instance with graph edge data derived
     *      from STIX content
     * @param stixIdToObject A Map instance mapping STIX IDs to STIX objects as
     *      Maps, containing STIX content.
     * @param isRefs Whether the array is the value of a _refs property, i.e.
     *      an array of STIX IDs.  Used to produce a distinctive rendering for
     *      references.
     * @return The rendering as an array of DOM elements
     */
    function stixArrayContentToDOMNodes(
        arrayContent, edgeDataSet, stixIdToObject, isRefs=false
    )
    {
        let nodes = [];

        let ol = document.createElement("ol");
        ol.className = "selected-object-list";

        for (let elt of arrayContent)
        {
            let contentNodes;
            if (isRefs)
                contentNodes = stixStringContentToDOMNodes(
                    elt, edgeDataSet, stixIdToObject, /*isRef=*/true
                );
            else
                contentNodes = stixContentToDOMNodes(
                    elt, edgeDataSet, stixIdToObject
                );

            let li = document.createElement("li");
            li.append(...contentNodes);
            ol.append(li);
        }

        nodes.push(document.createTextNode("["));
        nodes.push(ol);
        nodes.push(document.createTextNode("]"));

        return nodes;
    }

    /**
     * Create a rendering of an object/dictionary as part of rendering an
     * overall STIX object.
     *
     * @param objectContent The object/dictionary to render, as a Map instance
     * @param edgeDataSet A visjs DataSet instance with graph edge data derived
     *      from STIX content
     * @param stixIdToObject A Map instance mapping STIX IDs to STIX objects as
     *      Maps, containing STIX content.
     * @param topLevel Whether objectContent is itself a whole STIX object,
     *      i.e. the top level of a content tree.  This is used to adjust the
     *      rendering, e.g. omit the surrounding braces at the top level.
     * @return The rendering as an array of DOM elements
     */
    function stixObjectContentToDOMNodes(
        objectContent, edgeDataSet, stixIdToObject, topLevel=false
    )
    {
        let nodes = [];

        if (!topLevel)
            nodes.push(document.createTextNode("{"));

        for (let [propName, propValue] of objectContent)
        {
            let propNameSpan = document.createElement("span");
            propNameSpan.className = "selected-object-prop-name";
            propNameSpan.append(propName + ":");

            let contentNodes;
            if (propName.endsWith("_ref"))
                 contentNodes = stixStringContentToDOMNodes(
                    propValue, edgeDataSet, stixIdToObject, /*isRef=*/true
                 );
            else if (propName.endsWith("_refs"))
                contentNodes = stixArrayContentToDOMNodes(
                    propValue, edgeDataSet, stixIdToObject, /*isRefs=*/true
                );
            else
                contentNodes = stixContentToDOMNodes(
                    propValue, edgeDataSet, stixIdToObject
                );

            let propDiv = document.createElement("div");
            propDiv.append(propNameSpan);
            propDiv.append(...contentNodes);

            if (!topLevel)
                propDiv.className = "selected-object-object-content";

            nodes.push(propDiv);
        }

        if (!topLevel)
            nodes.push(document.createTextNode("}"));

        return nodes;
    }

    /**
     * Create a rendering of a string value as part of rendering an overall
     * STIX object.
     *
     * @param stringContent The string to render
     * @param edgeDataSet A visjs DataSet instance with graph edge data derived
     *      from STIX content
     * @param stixIdToObject A Map instance mapping STIX IDs to STIX objects as
     *      Maps, containing STIX content.
     * @param isRef Whether the string is the value of a _ref property.  Used
     *      to produce a distinctive rendering for references.
     * @return The rendering as an array of DOM elements
     */
    function stixStringContentToDOMNodes(
        stringContent, edgeDataSet, stixIdToObject, isRef=false
    )
    {
        let nodes = [];

        let spanWrapper = document.createElement("span");
        spanWrapper.append(stringContent);

        if (isRef)
        {
            let referentObj = stixIdToObject.get(stringContent);
            if (referentObj)
            {
                spanWrapper.className = "selected-object-text-value-ref";
                spanWrapper.addEventListener(
                    "click", e => {
                        e.stopPropagation();
                        view.selectNode(referentObj.get("id"));
                        populateSelected(
                            referentObj, edgeDataSet, stixIdToObject
                        );
                    }
                );
            }
            else
                spanWrapper.className = "selected-object-text-value-ref-dangling";
        }
        else
            spanWrapper.className = "selected-object-text-value";

        nodes.push(spanWrapper);

        return nodes;
    }

    /**
     * Create a rendering of a value for which no other special rendering
     * applies, as part of rendering an overall STIX object.
     *
     * @param otherContent The content to render
     * @return The rendering as an array of DOM elements
     */
    function stixOtherContentToDOMNodes(otherContent)
    {
        let nodes = [];

        let asText;
        if (otherContent === null)
            asText = "null";
        else if (otherContent === undefined)
            asText = "undefined";  // also just in case??
        else
            asText = otherContent.toString();

        let spanWrapper = document.createElement("span");
        spanWrapper.append(asText);
        spanWrapper.className = "selected-object-nontext-value";
        nodes.push(spanWrapper);

        return nodes;
    }

    /**
     * Create a rendering of a value, as part of rendering an overall STIX
     * object.  This function dispatches to one of the more specialized
     * rendering functions based on the type of the value.
     *
     * @param stixContent The content to render
     * @param edgeDataSet A visjs DataSet instance with graph edge data derived
     *      from STIX content
     * @param stixIdToObject A Map instance mapping STIX IDs to STIX objects as
     *      Maps, containing STIX content.
     * @return The rendering as an array of DOM elements
     */
    function stixContentToDOMNodes(stixContent, edgeDataSet, stixIdToObject)
    {
        let nodes;

        if (stixContent instanceof Map)
            nodes = stixObjectContentToDOMNodes(
                stixContent, edgeDataSet, stixIdToObject
            );
        else if (Array.isArray(stixContent))
            nodes = stixArrayContentToDOMNodes(
                stixContent, edgeDataSet, stixIdToObject
            );
        else if (
            typeof stixContent === "string" || stixContent instanceof String
        )
            nodes = stixStringContentToDOMNodes(
                stixContent, edgeDataSet, stixIdToObject
            );
        else
            nodes = stixOtherContentToDOMNodes(stixContent);

        return nodes;
    }

    /**
     * Populate the Linked Nodes box with the connections of the given STIX
     * object.
     *
     * @param stixObject The STIX object to display connection information
     *      about
     * @param edgeDataSet A visjs DataSet instance with graph edge data derived
     *      from STIX content
     * @param stixIdToObject A Map instance mapping STIX IDs to STIX objects as
     *      Maps, containing STIX content.
     */
    function populateConnections(stixObject, edgeDataSet, stixIdToObject)
    {
        let objId = stixObject.get("id");

        let edges = edgeDataSet.get({
            filter: item => (item.from === objId || item.to === objId)
        });

        let eltConnIncoming = document.getElementById("connections-incoming");
        let eltConnOutgoing = document.getElementById("connections-outgoing");

        eltConnIncoming.replaceChildren();
        eltConnOutgoing.replaceChildren();

        let listIn = document.createElement("ol");
        let listOut = document.createElement("ol");

        eltConnIncoming.append(listIn);
        eltConnOutgoing.append(listOut);

        for (let edge of edges)
        {
            let targetList;
            let summaryNode = document.createElement("summary");
            let otherEndSpan = document.createElement("span");
            let otherEndObj;

            if (objId === edge.from)
            {
                otherEndObj = stixIdToObject.get(edge.to);
                otherEndSpan.append(otherEndObj.get("type"));

                summaryNode.append(edge.label + " ");
                summaryNode.append(otherEndSpan);

                targetList = listOut;
            }
            else
            {
                otherEndObj = stixIdToObject.get(edge.from);
                otherEndSpan.append(otherEndObj.get("type"));

                summaryNode.append(otherEndSpan);
                summaryNode.append(" " + edge.label);

                targetList = listIn;
            }

            otherEndSpan.className = "selected-object-text-value-ref";
            otherEndSpan.addEventListener(
                "click", e => {
                    view.selectNode(otherEndObj.get("id"));
                    populateSelected(otherEndObj, edgeDataSet, stixIdToObject);
                }
            );

            let li = document.createElement("li");
            let detailsNode = document.createElement("details");

            targetList.append(li);
            li.append(detailsNode);
            detailsNode.append(summaryNode);

            let objRenderNodes = stixObjectContentToDOMNodes(
                otherEndObj, edgeDataSet, stixIdToObject, /*topLevel=*/true
            );
            detailsNode.append(...objRenderNodes);
        }
    }

    /**
     * Populate relevant webpage areas according to a particular STIX object.
     *
     * @param stixObject The STIX object to display information about
     * @param edgeDataSet A visjs DataSet instance with graph edge data derived
     *      from STIX content
     * @param stixIdToObject A Map instance mapping STIX IDs to STIX objects as
     *      Maps, containing STIX content.
     */
    function populateSelected(stixObject, edgeDataSet, stixIdToObject) {
        // Remove old values from HTML
        let selectedContainer = document.getElementById('selection');
        selectedContainer.replaceChildren();

        let contentNodes = stixObjectContentToDOMNodes(
            stixObject, edgeDataSet, stixIdToObject, /*topLevel=*/true
        );
        selectedContainer.append(...contentNodes);

        populateConnections(stixObject, edgeDataSet, stixIdToObject);
    }

    /* ******************************************************
     * Toggle the view between the data entry container and
     * the view container
     * ******************************************************/
    function toggleView() {
      uploader.classList.toggle("hidden");
      canvasContainer.classList.toggle("hidden");
    }

    /* ******************************************************
     * Turns header into a "home" "link"
     * ******************************************************/
    function linkifyHeader() {
      var header = document.getElementById('header');
      header.classList.add('linkish');
    }

     /* *****************************************************
      * Returns the page to its original load state
      * *****************************************************/
    function resetPage() {
      var header = document.getElementById('header');
      if (header.classList.contains('linkish')) {
        toggleView();
        if (view)
        {
            view.destroy();
            view = null;
        }
        document.getElementById('files').value = ""; // reset the files input
        document.getElementById('chosen-files').innerHTML = ""; // reset the subheader text
        document.getElementById('selection').innerHTML = ""; // reset the selected node in the sidebar

        // Reset legend table
        let table = document.getElementById('legend-content');
        if (table.tBodies.length > 0)
        {
            let tbody = table.tBodies[0];
            tbody.replaceChildren();
        }

        // reset connections box
        let eltConnIncoming = document.getElementById("connections-incoming");
        let eltConnOutgoing = document.getElementById("connections-outgoing");
        eltConnIncoming.replaceChildren();
        eltConnOutgoing.replaceChildren();

        header.classList.remove('linkish');
      }
    }

    /* ******************************************************
     * Generic AJAX 'GET' request.
     *
     * Takes a URL and a callback function as input.
     * ******************************************************/
    function fetchJsonAjax(url, cfunc) {
      var regex = /https?:\/\/(www\.)?[-a-zA-Z0-9@:%._\+~#=]{2,256}\.[a-z]{2,6}\b([-a-zA-Z0-9@:%_\+.~#?&//=]*)/i;
      if (!regex.test(url)) {
        alert("ERROR: Double check url provided");
      }

      var xhttp;
      if (window.XMLHttpRequest) {
        xhttp = new XMLHttpRequest();
      } else {
        xhttp = new ActiveXObject("Microsoft.XMLHTTP"); // For IE5 and IE6 luddites
      }
      xhttp.onreadystatechange = function() {
        if (xhttp.readyState == 4 && xhttp.status == 200) {
          cfunc(xhttp.responseText);
        } else if (xhttp.status != 200 && xhttp.status != 0) {
          alert("ERROR: " + xhttp.status + ": " + xhttp.statusText + " - Double check url provided");
          return;
        }

        xhttp.onerror = function() {
          alert("ERROR: Unable to fetch JSON. The domain entered has either rejected the request, \
is not serving JSON, or is not running a webserver.\n\nA GitHub Gist can be created to host RAW JSON data to prevent this.");
        };
      }
      xhttp.open("GET", url, true);
      xhttp.send();
    }

    /* ******************************************************
     * AJAX 'GET' request from `?url=` parameter
     *
     * Will check the URL during `window.onload` to determine
     * if `?url=` parameter is provided
     * ******************************************************/
    function fetchJsonFromUrl() {
      var url = window.location.href;

      // If `?` is not provided, load page normally
      if (/\?/.test(url)) {
        // Regex to see if `url` parameter has a valid url value
        var regex = /\?url=https?:\/\/(www\.)?[-a-zA-Z0-9@:%._\+~#=]{2,256}\.[a-z]{2,6}\b([-a-zA-Z0-9@:%_\+.~#?&//=]*)/i;
        var res = regex.exec(url);
        if (res != null) {
          // Get the value from the `url` parameter
          let req_url = res[0].substring(5);

          // Fetch JSON from the url
          fetchJsonAjax(req_url, function(content) {
            vizStixWrapper(content)
          });
          linkifyHeader();

        } else {
          alert("ERROR: Invalid url - Request must start with '?url=http[s]://' and be a valid domain");
        }
      }
    }

    function selectedNodeClick() {
      let selected = document.getElementById('selected');
      if (selected.className.indexOf('clicked') === -1) {
        selected.className += " clicked";
        selected.style.position = 'absolute';
        selected.style.left = '25px';
        selected.style.width = (window.innerWidth - 110) + "px";
        selected.style.top = (document.getElementById('canvas').offsetHeight + 25) + "px";
        selected.scrollIntoView(true);
      } else {
        selected.className = "sidebar"
        selected.removeAttribute("style")
      }
    }

    function handleFilterDate() {
        if(!view)
          return;
  
        let startDate = document.getElementById("startDate").value;
        let endDate = document.getElementById("endDate").value;
        //alert(startDate + " " + endDate);
        view.toggleStixDate(startDate, endDate);
      }
  

    /* ******************************************************
     * When the page is ready, setup the visualization and bind events
     * ******************************************************/
    document.getElementById('files').addEventListener('change', handleFileSelect, false);
    document.getElementById('paste-parser').addEventListener('click', handleTextarea, false);
    document.getElementById('fetch-url').addEventListener('click', handleFetchJson, false);
    document.getElementById('header').addEventListener('click', resetPage, false);
    uploader.addEventListener('dragover', handleDragOver, false);
    uploader.addEventListener('drop', handleFileDrop, false);
    document.getElementById('selected').addEventListener('click', selectedNodeClick, false);
    document.getElementById("legend").addEventListener("click", legendClickHandler, {capture: true});
    // filter date
    document.getElementById("filter-date").addEventListener("click", handleFilterDate, false);
    fetchJsonFromUrl();
});<|MERGE_RESOLUTION|>--- conflicted
+++ resolved
@@ -219,7 +219,6 @@
                     e => graphViewClickHandler(e, edgeDataSet, stixIdToObject)
                 );
             }
-<<<<<<< HEAD
 
             let searchInput = document.createElement("input");
             searchInput.setAttribute("type", "text");
@@ -278,9 +277,6 @@
                 }
             });
 
-=======
-            
->>>>>>> 50178dc7
             populateLegend(...view.legendData);
         }
         catch (err)
